{
  "name": "assixx-frontend",
  "version": "1.0.0",
  "private": true,
  "type": "module",
  "scripts": {
    "dev": "vite",
    "build": "vite build",
    "preview": "vite preview",
    "clean": "rm -rf dist",
    "lint": "eslint src",
    "lint:fix": "eslint src --fix"
  },
  "devDependencies": {
    "@eslint/js": "^9.17.0",
<<<<<<< HEAD
    "@types/node": "^24.0.1",
    "@typescript-eslint/eslint-plugin": "^8.33.1",
=======
    "@types/node": "^22.15.30",
    "@typescript-eslint/eslint-plugin": "^8.34.0",
>>>>>>> 1e6ea37a
    "@typescript-eslint/parser": "^8.33.1",
    "autoprefixer": "^10.4.21",
    "cssnano": "^7.0.7",
    "eslint": "^9.17.0",
    "eslint-config-prettier": "^10.1.5",
    "eslint-plugin-prettier": "^5.2.2",
    "globals": "^16.2.0",
    "postcss": "^8.5.3",
    "prettier": "^3.4.2",
    "terser": "^5.41.0",
    "typescript": "^5.8.3",
    "vite": "^6.3.5"
  },
  "dependencies": {
    "@fortawesome/fontawesome-free": "^6.7.2",
    "chart.js": "^4.5.0",
    "marked": "^15.0.12",
    "moment": "^2.29.4"
  }
}<|MERGE_RESOLUTION|>--- conflicted
+++ resolved
@@ -13,13 +13,8 @@
   },
   "devDependencies": {
     "@eslint/js": "^9.17.0",
-<<<<<<< HEAD
     "@types/node": "^24.0.1",
-    "@typescript-eslint/eslint-plugin": "^8.33.1",
-=======
-    "@types/node": "^22.15.30",
     "@typescript-eslint/eslint-plugin": "^8.34.0",
->>>>>>> 1e6ea37a
     "@typescript-eslint/parser": "^8.33.1",
     "autoprefixer": "^10.4.21",
     "cssnano": "^7.0.7",
