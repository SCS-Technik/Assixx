{
  "name": "assixx-frontend",
  "version": "1.0.0",
  "private": true,
  "type": "module",
  "scripts": {
    "dev": "vite",
    "build": "vite build",
    "preview": "vite preview",
    "clean": "rm -rf dist",
    "lint": "eslint src",
    "lint:fix": "eslint src --fix"
  },
  "devDependencies": {
    "@eslint/js": "^9.32.0",
    "@types/node": "^24.1.0",
    "@typescript-eslint/eslint-plugin": "^8.38.0",
    "@typescript-eslint/parser": "^8.38.0",
    "autoprefixer": "^10.4.21",
    "cssnano": "^7.1.0",
    "eslint": "^9.32.0",
    "eslint-config-prettier": "^10.1.8",
    "eslint-plugin-prettier": "^5.5.3",
    "globals": "^16.3.0",
    "postcss": "^8.5.6",
    "prettier": "^3.6.2",
    "terser": "^5.43.1",
<<<<<<< HEAD
    "typescript": "^5.8.3",
=======
    "typescript": "^5.9.2",
>>>>>>> ead9c5e5
    "vite": "^7.0.6"
  },
  "dependencies": {
    "@fortawesome/fontawesome-free": "^7.0.0",
    "chart.js": "^4.5.0",
    "marked": "^16.1.1",
    "moment": "^2.30.1"
  }
}<|MERGE_RESOLUTION|>--- conflicted
+++ resolved
@@ -25,11 +25,7 @@
     "postcss": "^8.5.6",
     "prettier": "^3.6.2",
     "terser": "^5.43.1",
-<<<<<<< HEAD
-    "typescript": "^5.8.3",
-=======
     "typescript": "^5.9.2",
->>>>>>> ead9c5e5
     "vite": "^7.0.6"
   },
   "dependencies": {
