# Assixx Beta-Test TODO-Liste

## 🚀 TL;DR - AKTUELLE PHASE (30 Sekunden Überblick)

**Was:** Simon's systematisches Testing & Debugging  
**Ziel:** Version 0.1.0 - Alle Features zu 100% funktionsfähig  
**Status:** 1/12 Bereiche getestet (Schwarzes Brett teilweise)  
**Branch:** debugging/v0.1.0 (bereits viele Fixes implementiert!)  
**Fokus:** UI, Benutzerfreundlichkeit, Einfachheit, Design  
**Nächster Schritt:** Authentication & Navigation testen  

---

> **Neue Strategie:** Erst Stabilität, dann Features!
> **Ziel Version 0.1.0:** Stabile Entwicklungsversion mit allen funktionierenden Features
> **Ziel Version 1.0.0:** Beta-Test Version mit Deal-Breaker Features
> **Aktueller Stand:** 06.06.2025 - Systematisches Debugging & Testing Phase

## 🆕 BEREITS IM debugging/v0.1.0 BRANCH GETESTET/VERBESSERT:

✅ **Blackboard/Schwarzes Brett Feature - Phase 1 & 2**
- Dashboard-Integration: Widget zeigt 5 neueste Einträge
- Zentrale Blackboard-Seite mit realistischem Pinnwand-Design
- Verschiedene Content-Typen (Sticky Notes, Notizzettel, Info-Boxen)
- 4 verschiedene Pushpin-Styles mit Hover-Animationen
- Zufällige Rotation für natürlichen Look
- Berechtigungssystem (nur Admins können posten)
- Sidebar-Navigation: "Schwarzes Brett" mit animiertem Pushpin

✅ **Sidebar Navigation Improvements**
- "Navigation" umbenannt zu "Schwarzes Brett" mit Pushpin-Icon
- Collapsible Sidebar mit localStorage-Persistenz
- Icon-only Modus bei eingeklappter Sidebar
- Animierter roter Pushpin mit Hover-Effekt
- Repositionierter Toggle-Button (top-left)
- Full-width Content bei eingeklappter Sidebar
- Modernisierte User-Info-Card mit Glassmorphismus

✅ **Employee Management Improvements**
- Department Description Buffer-Anzeige behoben
- UI-Verbesserungen in der Mitarbeiterverwaltung

✅ **Multi-Tenant Isolation**
- Vollständige Implementierung der Tenant-Isolation
- Sicherheitslücken geschlossen

✅ **Code-Qualität**
- ESLint v9 Konfiguration und Auto-Formatierung
- TypeScript-Fehler reduziert

✅ **Plan & Feature Management System** (02.06.2025)
- Komplett neues Backend für Subscription Plans (Basic/Professional/Enterprise)
- root-features.html komplett überarbeitet mit Plan-Auswahl
- Add-ons System für zusätzliche Mitarbeiter/Admins/Speicher
- Datenbank-Migration erfolgreich (trotz Schwierigkeiten)

📚 **Neue Dokumentation erstellt:**
- [DATABASE-MIGRATION-GUIDE.md](./docs/DATABASE-MIGRATION-GUIDE.md) - Lernpunkte aus Migration Issues

## 🚀 FÜR NEUEN CHAT:

1. **AKTUELLE PHASE:** Simon's systematisches Testing & Debugging
2. Jede Seite, jede Funktion wird einzeln getestet
3. Fokus: UI, Benutzerfreundlichkeit, Einfachheit, Design, Logik
4. Erst nach Version 0.1.0: Deal-Breaker Features

## 🎯 AKTUELLE PHASE: Systematisches Testing & Debugging für Version 0.1.0

> **Verantwortlich:** Simon
> **Ziel:** Alle bestehenden Features zu 100% funktionsfähig und benutzerfreundlich machen
> **Methode:** Seite für Seite, Funktion für Funktion durchgehen

### Testing-Checkliste für jede Seite/Funktion:

#### 1. **UI/UX Testing**
- [ ] Design konsistent mit Glassmorphismus Standards?
- [ ] Alle Buttons/Links funktionieren?
- [ ] Hover-Effekte vorhanden?
- [ ] Responsive auf verschiedenen Bildschirmgrößen?
- [ ] Ladezeiten akzeptabel?

#### 2. **Funktionalität**
- [ ] Alle Features funktionieren wie erwartet?
- [ ] Fehlerbehandlung vorhanden?
- [ ] Validierungen funktionieren?
- [ ] Daten werden korrekt gespeichert/geladen?

#### 3. **Benutzerfreundlichkeit**
- [ ] Intuitive Navigation?
- [ ] Klare Beschriftungen?
- [ ] Hilfetexte wo nötig?
- [ ] Feedback bei Aktionen?
- [ ] Ladeanimationen vorhanden?

#### 4. **Sicherheit & Multi-Tenant**
- [ ] Nur eigene Daten sichtbar?
- [ ] Berechtigungen korrekt?
- [ ] Session-Management stabil?

### Zu testende Bereiche (Priorität):

1. **Authentication & Navigation** ✅
   - [x] Login/Logout Flow ✅
   - [x] Navigation für alle Rollen ✅
   - [x] Session-Timeout ✅
   - [x] Password Reset ✅

2. **Admin Dashboard** ✅
   - [x] Statistiken korrekt ✅
   - [x] Mitarbeiter-Verwaltung ✅
   - [x] Dokumenten-Übersicht ✅
   - [x] Quick Actions ✅

3. **Employee Dashboard** ✅
   - [x] Persönliche Übersicht ✅
   - [x] Dokumenten-Zugriff ✅
   - [x] Benachrichtigungen ✅

4. **Dokumenten-Management** ✅
   - [x] Upload funktioniert ✅
   - [x] Download funktioniert ✅
   - [x] Kategorisierung ✅
   - [x] Suche/Filter ✅

5. **Schwarzes Brett** ✅
   - [x] Einträge erstellen ✅
   - [x] Bearbeiten/Löschen ✅
   - [x] Pinnwand-Design mit verschiedenen Content-Typen ✅
   - [x] Prioritäts-System ✅
   - [x] Anhänge (PDFs, Bilder) ✅
   - [x] Tags-System vollständig implementieren ✅
   - [x] Bestätigungs-System für wichtige Mitteilungen ✅

6. **Chat-System**
   - [ ] Nachrichten senden
   - [ ] Echtzeit-Updates
   - [ ] Gruppen-Chats
   - [ ] Datei-Sharing

7. **Kalender**
   - [ ] Events erstellen
   - [ ] Drag & Drop
   - [ ] Verschiedene Ansichten
   - [ ] Erinnerungen

8. **Schichtplanung**
   - [ ] Schichten zuweisen
   - [ ] Wochenansicht
   - [ ] Konflikte erkennen
   - [ ] Export-Funktion

9. **KVP-System**
   - [ ] Vorschläge einreichen
   - [ ] Status-Updates
   - [ ] Bewertungen
   - [ ] Statistiken

10. **Survey-System**
    - [ ] Umfragen erstellen
    - [ ] Teilnahme
    - [ ] Auswertungen
    - [ ] Export

11. **Feature Management**
    - [ ] Features aktivieren/deaktivieren
    - [ ] Preisübersicht
    - [ ] Upgrade-Prozess

12. **Profile & Settings**
    - [ ] Profil bearbeiten
    - [ ] Passwort ändern
    - [ ] Benachrichtigungen
    - [ ] Sprache/Theme

<<<<<<< HEAD
### Fortschritt: 1/12 Bereiche getestet (Schwarzes Brett teilweise)
=======
### Fortschritt: 5/12 Bereiche getestet ✅
>>>>>>> 5ec681c8

## 🧪 PHASE 0: Funktionstests ✅ ABGESCHLOSSEN

**Status:** 31.05.2025 - **29 BUGS GEFUNDEN** (7 kritisch, 11 mittel, 11 klein)
**Dokumentation:** Siehe [BUGS-GEFUNDEN.md](./BUGS-GEFUNDEN.md) und [FUNKTIONSTEST-ERGEBNISSE.md](./FUNKTIONSTEST-ERGEBNISSE.md)
**Aktionsplan:** Siehe [AKTIONSPLAN-BETA-FIXES.md](./AKTIONSPLAN-BETA-FIXES.md)

### Umfassende Funktionstests aller Features

- [x] **Backend Tests** ⚠️ TEILWEISE

  - [x] Auth System (Login, Logout, Session Management) ✅
  - [x] Multi-Tenant Funktionalität ❌ KRITISCH: Isolation verletzt!
  - [x] Dokumenten-Management (Upload, Download, Kategorien) ❌ API fehlt
  - [x] Schwarzes Brett (CRUD Operations) ❌ API fehlt
  - [x] Chat-System (WebSocket, Nachrichten, Gruppen) ⚠️ Blockiert
  - [x] Kalender (Events, Drag & Drop) ⚠️ Event-Erstellung fehlerhaft
  - [x] KVP-System (Vorschläge, Status-Updates) ⚠️ Nur für Mitarbeiter
  - [x] Schichtplanung (Wochenansicht, Zuweisungen) ⚠️ Blockiert
  - [x] Survey-System (Erstellung, Teilnahme, Auswertung) ❌ Feature nicht aktiv
  - [x] Feature Management (Aktivierung/Deaktivierung) ⚠️ Features fehlen
  - [x] API Response Validation ✅
  - [x] Error Handling & Logging ✅

- [x] **Frontend Tests** ⚠️ TEILWEISE

  - [x] Login/Logout Flow ✅
  - [x] Navigation (alle Rollen: Admin, Employee, Root) ⚠️ showSection fehlt
  - [x] Dokumenten-Upload & Viewing ❌ Komplett defekt
  - [x] Schwarzes Brett Interaktion ❌ openEntryForm fehlt
  - [x] Chat Funktionalität (Echtzeit-Updates) ⚠️ Blockiert
  - [x] Kalender Drag & Drop ⚠️ Event-Erstellung fehlerhaft
  - [x] KVP Formular & Übersicht ⚠️ getElementById Error
  - [x] Schichtplan Ansicht & Bearbeitung ⚠️ Blockiert
  - [x] Survey Teilnahme & Ergebnisse ❌ Feature nicht aktiv
  - [x] Responsive Design (Desktop, Tablet, Mobile) ❌ Fehlt komplett
  - [ ] Browser-Kompatibilität (Chrome, Firefox, Safari, Edge) ⏳
  - [x] Performance (Ladezeiten < 2 Sekunden) ✅

- [x] **Integrationstests** ⚠️ TEILWEISE
  - [x] Frontend-Backend Kommunikation ⚠️ TypeScript MIME Fehler
  - [x] WebSocket Stabilität ✅
  - [x] File Upload/Download Pipeline ❌ CSP blockiert blob URLs
  - [x] Multi-Tenant Isolation ❌❌ KRITISCH: Verletzt!
  - [x] Session Management ⚠️ Invalid Date Fehler
  - [x] CSRF Protection ✅
  - [x] Rate Limiting ✅

## 🐳 PHASE 1: Docker & Deployment ✅ ABGESCHLOSSEN (01.06.2025)

> **Status**: ✅ ERFOLGREICH IMPLEMENTIERT!
> **Branch**: `feature/docker-setup` - Bereit für Merge zu Master

### Docker Setup für Beta-Deployment

- [x] Dockerfile definieren ✅
- [x] docker-compose.yml mit allen Services (DB, Backend, Frontend) ✅
- [x] Docker Setup-Anleitung für Beta-Kunden (DOCKER-SETUP.md) ✅
- [x] SSL-Zertifikate Setup-Guide (nginx.conf.example) ✅
- [x] Backup-Strategie implementieren (backup-strategy.md) ✅
- [x] Monitoring & Logging Setup (monitoring-setup.md) ✅
- [x] docker-compose.monitoring.yml für Prometheus/Grafana ✅
- [x] Docker Images testen und optimieren ✅ (Live-Reload funktioniert!)
- [x] Zentrale Datenbank-Datei (complete-schema.sql) ✅
- [x] Tenant-Isolation Sicherheitslücken behoben ✅
- [x] TypeScript/JavaScript Build-Pipeline ✅
- [ ] GitHub Container Registry Setup (später)
- [ ] Automatisierte Builds mit GitHub Actions (später)

## 🔍 PHASE 1.5: System-Checkup vor Bug-Fixes (NEU - 01.06.2025)

> **WICHTIG:** Bevor wir mit den 29 Bug-Fixes beginnen, führen wir einen systematischen Checkup durch
> **Ziel:** Aktuellen Stand dokumentieren und sicherstellen, dass Docker-Setup stabil läuft

### Checkup-Checkliste:

- [ ] **Docker Deployment verifizieren**
  - [ ] Container laufen stabil (docker ps)
  - [ ] Live-Reload funktioniert
  - [ ] Logs sind sauber (keine kritischen Fehler)
  - [ ] Datenbank-Verbindung stabil

- [ ] **Aktuelle Funktionalitäten testen**
  - [ ] Login/Logout (alle Rollen)
  - [ ] Navigation funktioniert
  - [ ] Heute implementiert: Admin aktiv/inaktiv Toggle ✅
  - [ ] Feature-Management prüfen

- [ ] **Datenbank-Status**
  - [ ] Schema aktuell (complete-schema.sql)
  - [ ] Tenant-Isolation verifizieren
  - [ ] Migrations erfolgreich

- [ ] **Security-Features**
  - [ ] CSRF-Protection aktiv
  - [ ] Rate-Limiting funktioniert
  - [ ] Session-Management stabil

- [ ] **Performance-Check**
  - [ ] Ladezeiten < 2 Sekunden
  - [ ] Keine Memory Leaks
  - [ ] CPU-Auslastung normal

- [ ] **Checkup-Ergebnisse dokumentieren**
  - [ ] Was funktioniert gut?
  - [ ] Was sind die Hauptprobleme?
  - [ ] Prioritäten für Bug-Fixes festlegen

## 🐛 PHASE 2: Bug-Fixes aus BUGS-GEFUNDEN.md ✅ ERLEDIGT (01.06.2025)

> **Status:** ✅ KRITISCHER BUG BEHOBEN!
> **Hinweis:** Wir konzentrieren uns nur auf kritische Bugs. Alle anderen Bugs wurden aus BUGS-GEFUNDEN.md entfernt.

### Kritische Bugs (HÖCHSTE PRIORITÄT):

- [x] Multi-Tenant Isolation verletzt ✅ BEHOBEN (01.06.2025)
  - Dashboard-Stats Endpoint verwendet jetzt tenant_id Filter
  - Alle Counts (Employees, Documents, Departments, Teams) sind jetzt tenant-isoliert
  - Sicherheitsproblem vollständig behoben!
  
### Entscheidung: Fokus auf systematisches Testing
- Weitere kritische Bugs wurden aus BUGS-GEFUNDEN.md entfernt
- Alle Bugs werden während Simon's systematischem Testing behoben
- Priorität liegt auf Stabilisierung aller bestehenden Features

## ✅ PHASE 3: Security & Stabilität (ERLEDIGT!)

### 1. Security & Stabilität

- [x] Cookie package vulnerability beheben (GHSA-pxg6-pf52-xh8x) ✅ 21.01.2025
- [x] csurf durch moderne CSRF-Protection ersetzen ✅ Helmet + doubleCsrf implementiert
- [x] Rate Limiting implementieren ✅ Umfangreich in security-enhanced.ts
- [x] Input Validation verstärken ✅ express-validator in validators.ts

### 2. Setup & Onboarding

- [x] SETUP-WINDOWS-WSL.md ✅ EXISTIERT (417 Zeilen)
- [x] SETUP-UBUNTU-LINUX.md ✅ EXISTIERT (546 Zeilen)
- [ ] Automatisches Setup-Script verbessern
- [x] .env.example mit allen Variablen dokumentieren ✅ Vollständig

## 🚨 PHASE 4: DEAL-BREAKER Features (NACH Version 0.1.0!)

> **⚠️ KRITISCH**: Ohne diese Features ist das System für Industriefirmen NICHT nutzbar!
> **HINWEIS**: Implementierung erst NACH Version 0.1.0 (stabile Basis mit allen funktionierenden Features)
> **Start:** Voraussichtlich in 2-3 Wochen

### 1. 🌴 Urlaubsantrag-System (MVP) - WOCHE 1

- [ ] Backend API (/api/vacation)
- [ ] Datenbank-Schema (vacation_requests, vacation_balances)
- [ ] Antragsformular (einfache Version)
- [ ] Admin-Genehmigung Workflow
- [ ] Kalender-Integration
- [ ] E-Mail Benachrichtigung
- [ ] Resturlaub-Berechnung

### 2. 💰 Gehaltsabrechnung Upload - WOCHE 1-2

- [ ] Backend API für Lohndokumente (/api/payroll)
- [ ] Sicherer Upload für Lohnabrechnungen
- [ ] Verschlüsselung für sensible Daten
- [ ] Archivierung nach gesetzlichen Vorgaben (10 Jahre)
- [ ] Batch-Upload für HR
- [ ] Integration mit DATEV/SAP (Beta-Kunden fragen!)

### 3. 🔧 TPM-System (Total Productive Maintenance) - WOCHE 2-3

- [ ] Backend API für Wartungsplanung (/api/tpm)
- [ ] Datenbank-Schema für Maschinen & Wartungen
- [ ] Wartungsplan-Templates (Industrie-Standards)
- [ ] QR-Code für Maschinen-Identifikation
- [ ] Mobile-First Wartungs-Checklisten
- [ ] Automatische Erinnerungen (E-Mail + In-App)
- [ ] Wartungshistorie & Reports
- [ ] Offline-Viewing mit PWA

### 4. 📱 Mobile Responsiveness - PARALLEL

- [ ] Alle Hauptseiten auf Tablet/Mobile testen
- [ ] Navigation für Touch optimieren
- [ ] Schichtplan Mobile-View
- [ ] Chat Mobile-Optimierung
- [ ] TPM Mobile-First Design
- [ ] PWA Manifest & Service Worker

## 📊 PHASE 5: Beta-Test Features

### 5. Survey-System (✅ FERTIG - 29.01.2025)

- [x] API Response Format Issue behoben
- [x] Survey.getStatistics implementiert
- [x] Excel Export repariert
- [x] Navigation Fixes

### 6. 🔐 Data Privacy & Compliance (NEU - Wichtig für Deutschland!)

- [ ] DSGVO-konforme Datenlöschung
- [ ] Audit-Log für sensible Operationen
- [ ] Cookie-Banner implementieren
- [ ] Datenschutzerklärung-Seite
- [ ] Recht auf Datenauskunft (Export)
- [ ] Anonymisierung von Altdaten

### 7. Beta-Test Specifics (NEU)

- [ ] Demo-Daten Generator
- [ ] Beta-Tester Onboarding Videos
- [ ] Rollback-Strategie bei Problemen
- [ ] SLA Definition (99% statt 99.9%?)
- [ ] Beta-Feedback Auswertungs-Dashboard

### 8. Microsoft-Integration (Nach Beta verschieben?)

- [ ] Outlook Integration (Kalender, E-Mails)
- [ ] Azure AD Single Sign-On
- [ ] OneDrive Integration für Dokumente
- [ ] SharePoint Connector
- [ ] Teams Integration für Chat

### 9. Performance & Skalierung (10.000 User!)

- [ ] Database Query Optimierung
- [ ] Redis Caching implementieren
- [ ] Load Balancing Setup
- [ ] Echtzeit-Replikation Setup
- [ ] Performance Monitoring Tools
- [ ] Horizontal Scaling Strategie

### 10. Basis-Analytics Dashboard

- [ ] User-Aktivität Übersicht
- [ ] Feature-Nutzungsstatistiken
- [ ] System-Health Monitoring
- [ ] Export-Funktionen

### 11. Beta-Feedback System

- [ ] In-App Feedback Widget
- [ ] Bug-Report Funktion
- [ ] Feature-Request Sammlung
- [ ] Analytics für User-Verhalten

## 🔄 PHASE 6: Nach Beta-Test

### Backend-Priorität Features

#### 🔧 TPM-Kalender (Total Productive Maintenance)

- [ ] Backend API für Wartungsplanung
- [ ] Datenbank-Schema für Maschinen & Wartungen
- [ ] Wartungsplanung für Maschinen
- [ ] Checklisten für regelmäßige Wartung
- [ ] Erinnerungen für Wartungstermine
- [ ] Historie der Wartungen

#### ✅ QS-Checklisten (Qualitätssicherung)

- [ ] Backend API für Checklisten
- [ ] Template-System für verschiedene Checks
- [ ] Digitale Checklisten statt Papier
- [ ] Produktionskontrollen
- [ ] Automatische Reports
- [ ] Fehlertracking

### Erweiterte Features

- [ ] PWA Implementation
- [ ] Native Mobile App (iOS/Android)
- [ ] Stripe Integration
- [ ] Mehrsprachigkeit (EN, TR, PL)
- [ ] Erweiterte Survey-Features

### Code-Qualität

- [ ] Unit Test Coverage > 80%
- [ ] E2E Tests für kritische Flows
- [ ] ESLint Warnings beheben (reduziert auf 17 errors, 638 warnings)
- [x] TypeScript Migration Backend (✅ 30.05.2025 abgeschlossen)
- [ ] TypeScript Migration Frontend

## ✅ Bereits erledigt (Kern-Features für Beta)

- [x] Multi-Tenant Architektur
- [x] Authentication System
- [x] Dokumenten-Management
- [x] Schwarzes Brett
- [x] Chat-System
- [x] Kalender
- [x] Schichtplanung
- [x] KVP-System
- [x] Feature Management
- [x] Glassmorphismus Design
- [x] Survey-System (29.01.2025)
- [x] Security-Enhanced Middleware
- [x] TypeScript Backend Migration (30.05.2025)
- [x] Tenant Deletion Feature (30.05.2025)
- [x] Signup Flow Optimierung - Features automatisch aktiviert (31.05.2025)
- [x] Pricing Page mit Feature-Vergleichstabelle (31.05.2025)
- [x] Premium Badge Design mit Glassmorphismus (31.05.2025)
- [x] Storage Widget für Root User (31.05.2025)
- [x] Storage Upgrade Page mit Plänen (31.05.2025)
- [x] Docker Setup mit Live-Reload Development (01.06.2025)
- [x] Zentrale Datenbank-Dokumentation (complete-schema.sql) (01.06.2025)
- [x] Tenant-Isolation Security Fixes (01.06.2025)
- [x] TypeScript Build-Pipeline für Frontend (01.06.2025)
- [x] Multi-Tenant Isolation Bug behoben (01.06.2025)
- [x] Automatisches Backup-System implementiert (01.06.2025)
- [x] Blackboard/Schwarzes Brett - Dashboard Widget (04.06.2025)
- [x] Blackboard/Schwarzes Brett - Pinnwand-Design implementiert (04.06.2025)
- [x] Sidebar Navigation als "Schwarzes Brett" mit Pushpin (04.06.2025)
- [x] Collapsible Sidebar mit localStorage-Persistenz (04.06.2025)
- [x] Employee Management UI-Verbesserungen (04.06.2025)
- [x] ESLint v9 Konfiguration und Auto-Formatierung (06.06.2025)
- [x] Plan & Feature Management System (02.06.2025)

## 📈 Beta-Test Erfolgskriterien

1. **Technisch:**

   - 99.9% Uptime
   - Ladezeiten < 2 Sekunden
   - Keine kritischen Bugs

2. **User Experience:**

   - Onboarding < 10 Minuten
   - Intuitive Navigation
   - Mobile-fähig

3. **Business:**
   - 5-10 Pilot-Kunden
   - NPS Score > 7
   - Konkrete Feature-Requests

## 🎯 AKTUELLE Entwicklungs-Reihenfolge (Stand: 01.06.2025)

### Version 0.1.0 - Stabile Entwicklungsversion
1. **✅ ERLEDIGT:** Funktionstests aller Features (29 Bugs gefunden)
2. **✅ ERLEDIGT:** Docker Setup für einfaches Deployment (01.06.2025)
3. **✅ ERLEDIGT:** Kritischster Bug behoben - Multi-Tenant Isolation (01.06.2025)
4. **🔥 AKTUELL:** Simon's systematisches Testing & Debugging
   - Jede Seite einzeln testen
   - UI/UX optimieren
   - Benutzerfreundlichkeit sicherstellen
   - Alle Funktionen stabilisieren
5. **Nach Version 0.1.0:** Code-Cleanup & Dokumentation

### Version 1.0.0 - Beta-Test Version
6. **PHASE 4 - DEAL-BREAKER Features** (erst nach 0.1.0!)
   - Urlaubsantrag-System (MVP)
   - Gehaltsabrechnung Upload
   - TPM-System (Total Productive Maintenance)
   - Mobile Responsiveness
7. **DSGVO Compliance + Beta-Test Tools**
8. **Performance Tests + Final Testing**
9. **Beta-Test Start**

**Neue Timeline:**
- **Version 0.1.0:** 2-3 Wochen (Stabilisierung)
- **Version 1.0.0:** 4-5 Wochen (Features + Beta-Vorbereitung)
- **Beta-Start:** Nach Version 1.0.0
- **Beta-Dauer:** 4-6 Wochen

**Fokus:** Qualität vor Quantität - Lieber weniger Features die perfekt funktionieren!

## ❓ Offene Fragen für Beta-Planung

1. **Beta-Timeline**: Konkretes Startdatum?
2. **Maschinen-Typen**: Welche Hersteller/Modelle für TPM?
3. **Lohnsysteme**: DATEV, SAP oder andere?
4. **Hosting**: On-Premise oder Cloud-Präferenz?
5. **Mobile Usage**: Smartphones oder Tablets dominant?
6. **Sprachen**: Nur Deutsch oder auch EN/TR/PL?<|MERGE_RESOLUTION|>--- conflicted
+++ resolved
@@ -172,11 +172,7 @@
     - [ ] Benachrichtigungen
     - [ ] Sprache/Theme
 
-<<<<<<< HEAD
-### Fortschritt: 1/12 Bereiche getestet (Schwarzes Brett teilweise)
-=======
 ### Fortschritt: 5/12 Bereiche getestet ✅
->>>>>>> 5ec681c8
 
 ## 🧪 PHASE 0: Funktionstests ✅ ABGESCHLOSSEN
 
